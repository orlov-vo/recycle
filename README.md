# Recycle
Create React component using [RxJS](https://github.com/ReactiveX/rxjs).

<<<<<<< HEAD
Recycle is a JavaScript library for creating modular applications using [Observable streams](http://reactivex.io/).

With the official *React driver*, 
it can be used as a [React](https://facebook.github.io/react) component,
giving you the ability to leverage the power of [RxJS](https://github.com/ReactiveX/rxjs)
for designing your apps.

[![Join the chat at https://gitter.im/recyclejs](https://img.shields.io/gitter/room/nwjs/nw.js.svg?style=flat-square)](https://gitter.im/recyclejs?utm_source=badge&utm_medium=badge&utm_campaign=pr-badge&utm_content=badge)
[![npm version](https://img.shields.io/npm/v/recyclejs.svg?style=flat-square)](https://www.npmjs.com/package/recyclejs)
[![npm downloads](https://img.shields.io/npm/dm/recyclejs.svg?style=flat-square)](https://www.npmjs.com/package/recyclejs)

## Version 2.0 (beta)
Version 2.0 is not ready yet,
but if you are interested how to use Recycle in apps not only related to React,
you can read more about it [here](https://github.com/recyclejs/recycle/blob/v2.0/README.md)

## Why?
* Use [Observables](http://reactivex.io) for managing async behavior
* Greater separation of concerns
* Better component decoupling
* Manage side effects outside a component definition
* Use Observables for dispatching actions to [Redux](http://redux.js.org) store
* No need for another framework - use it as any other React component

## How does it look like?
Example of writing React component using Recycle:
<img src="https://cloud.githubusercontent.com/assets/1868852/22227336/192d20fe-e1cb-11e6-8c20-27218a6bc5e2.gif" style="border: 5px solid #1e1e1e" alt="Recycle example" width="600" />

## Quick Start
The easiest way to get started with Recycle is to use [Create React App](https://github.com/facebookincubator/create-react-app)

=======
## Installation
>>>>>>> e735d5bf
```bash
npm install --save recycle
```

## Example
Rather than defining state as an object which will later be overwritten (using `this.setState()`),
you can define it more declaratively:

```javascript
const Timer = recycle({
  initialState: {
    secondsElapsed: 0,
    counter: 0
  },
 
  update(sources) {
    return [
      sources.select('button')
        .addListener('onClick')
        .reducer(state => ({
          counter: state.counter + 1
        })),
      
      Rx.Observable.interval(1000)
        .reducer(state => ({
          secondsElapsed: state.secondsElapsed + 1
        }))
    ]
  },
 
  view(props, state) {
    return (
      <div>
        <div>Seconds Elapsed: {state.secondsElapsed}</div>
        <div>Times Clicked: {state.counter}</div>
        <button>Click Me</button>
      </div>
    )
  }
})
```

[Webpackbin example](https://www.webpackbin.com/bins/-KiHSPOMjmY9tz4qYnbv)

You can also use custom event handlers.
Just make sure you specify what should be returned:

```javascript
const Timer = recycle({
  initialState: {
    secondsElapsed: 0,
    counter: 0
  },
 
  update(sources) {
    return [
      sources.select('button')
        .addListener('onClick')
        .reducer((state, returnedValue) => ({
          counter: state.counter + returnedValue // returnedValue = 5
        })),
      
      Rx.Observable.interval(1000)
        .reducer(state => ({
          secondsElapsed: state.secondsElapsed + 1
        }))
    ]
  },
 
  view(props, state) {
    return (
      <div>
        <div>Seconds Elapsed: {state.secondsElapsed}</div>
        <div>Times Clicked: {state.counter}</div>
        <button onClick={e => 5}>Click Me</button>
      </div>
    )
  }
})
```

## Replacing Redux Connect
If you are using Redux (and store object is defined in context),
Recycle component can also be used as a container (an alternative to Redux `connect`).

```javascript
export default recycle({
  dispatch (sources) {
    return [
      sources.select('div')
        .addListener('onClick')
        .mapTo({ type: 'ADD_TODO', text: 'hello from recycle' })
    ]
  },

  update (sources) {
    return [
      sources.store
        .reducer(function (state, store) {
          return {
            counter: store.todos.length
          }
        })
    ]
  },

  view (props, state) {
    return <div><br />Hello{state.counter}</div>
  }
})
```

## What is this? jQuery?
No.

Although it resembles [query selectors](https://developer.mozilla.org/en-US/docs/Web/API/Document/querySelector), Recycle uses React’s inline event handlers and doesn’t rely on the DOM. Since selection is isolated per component, no child nodes can ever be accessed.

## How does it then find selected nodes?
It works by monkeypatching `React.createElement`.
Before component is rendered, for each element,
if a select query is matched, recycle sets inline event listener.

Each time event handler dispatches an event,
it calls `selectedNode.rxSubject.next(e)`

## Can I use it with React Native?
Yes.

Recycle creates classical React component which can be safely used in React Native.

## Previous Version
Recycle v2.0 is much smaller library from its predecessor.
It is focussed only on making React components use RxJS for defining component state and handling events.

If you are interested in previous version, check [here](https://github.com/recyclejs/recycle/tree/v1.0)<|MERGE_RESOLUTION|>--- conflicted
+++ resolved
@@ -1,41 +1,7 @@
 # Recycle
 Create React component using [RxJS](https://github.com/ReactiveX/rxjs).
 
-<<<<<<< HEAD
-Recycle is a JavaScript library for creating modular applications using [Observable streams](http://reactivex.io/).
-
-With the official *React driver*, 
-it can be used as a [React](https://facebook.github.io/react) component,
-giving you the ability to leverage the power of [RxJS](https://github.com/ReactiveX/rxjs)
-for designing your apps.
-
-[![Join the chat at https://gitter.im/recyclejs](https://img.shields.io/gitter/room/nwjs/nw.js.svg?style=flat-square)](https://gitter.im/recyclejs?utm_source=badge&utm_medium=badge&utm_campaign=pr-badge&utm_content=badge)
-[![npm version](https://img.shields.io/npm/v/recyclejs.svg?style=flat-square)](https://www.npmjs.com/package/recyclejs)
-[![npm downloads](https://img.shields.io/npm/dm/recyclejs.svg?style=flat-square)](https://www.npmjs.com/package/recyclejs)
-
-## Version 2.0 (beta)
-Version 2.0 is not ready yet,
-but if you are interested how to use Recycle in apps not only related to React,
-you can read more about it [here](https://github.com/recyclejs/recycle/blob/v2.0/README.md)
-
-## Why?
-* Use [Observables](http://reactivex.io) for managing async behavior
-* Greater separation of concerns
-* Better component decoupling
-* Manage side effects outside a component definition
-* Use Observables for dispatching actions to [Redux](http://redux.js.org) store
-* No need for another framework - use it as any other React component
-
-## How does it look like?
-Example of writing React component using Recycle:
-<img src="https://cloud.githubusercontent.com/assets/1868852/22227336/192d20fe-e1cb-11e6-8c20-27218a6bc5e2.gif" style="border: 5px solid #1e1e1e" alt="Recycle example" width="600" />
-
-## Quick Start
-The easiest way to get started with Recycle is to use [Create React App](https://github.com/facebookincubator/create-react-app)
-
-=======
 ## Installation
->>>>>>> e735d5bf
 ```bash
 npm install --save recycle
 ```
